--- conflicted
+++ resolved
@@ -1,10 +1,6 @@
 [package]
 name = "apalis-amqp"
-<<<<<<< HEAD
-version = "1.0.0-beta.2"
-=======
-version = "1.0.0-alpha.1"
->>>>>>> ea1e40f8
+version = "1.0.0-beta.1"
 edition = "2021"
 description = "Message queuing backend for Rust using apalis and Amqp"
 authors = ["Geoffrey Mureithi <mureithinjuguna@gmail.com>"]
@@ -16,11 +12,7 @@
 categories = ["database"]
 
 [dependencies]
-<<<<<<< HEAD
 apalis-core = { version = "1.0.0-beta.2", features = ["json", "sleep"] }
-=======
-apalis-core = { version = "1.0.0-alpha.8", features = ["json", "sleep"] }
->>>>>>> ea1e40f8
 serde = "1"
 serde_json = "1"
 deadpool = "0.12.0"
@@ -33,13 +25,8 @@
 
 [dev-dependencies]
 tokio = { version = "1", features = ["full"] }
-<<<<<<< HEAD
 apalis-core = { version = "1.0.0-beta.2" }
 apalis = { version = "1.0.0-beta.2", default-features = false, features = [
-=======
-apalis-core = { version = "1.0.0-alpha.8" }
-apalis = { version = "1.0.0-alpha.8", default-features = false, features = [
->>>>>>> ea1e40f8
     "retry",
 ] }
 futures-util = "0.3"
