--- conflicted
+++ resolved
@@ -12,23 +12,13 @@
 categories = ["database"]
 
 [dependencies]
-<<<<<<< HEAD
 apalis-core = { version = "0.5" }
-=======
-async-trait = "0.1"
-apalis-core = { version = "0.4.7", features = ["mq"] }
->>>>>>> 16ea43de
 serde = "1"
 serde_json = "1"
 deadpool = "0.10.0"
 deadpool-lapin = "0.11.0"
-<<<<<<< HEAD
-lapin = "2.1"
-futures = { version = "0.3.17", default-features = true }
-=======
 lapin = "2.3"
 futures = { version = "0.3.29", default-features = true }
->>>>>>> 16ea43de
 tower = "0.4"
 async-stream = "0.3"
 tracing = "0.1"
